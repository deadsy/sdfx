//-----------------------------------------------------------------------------
/*

Finials for pillar decorations.

*/
//-----------------------------------------------------------------------------

package main

import (
	"math"

	. "github.com/deadsy/sdfx/sdf"
)

//-----------------------------------------------------------------------------

func square1(l float64) SDF2 {
	return Polygon2D(Nagon(4, l*math.Sqrt(0.5)))
}

func square2(l float64) SDF2 {

	h := l * 0.5
	r := l * 0.1
	n := 5

	s := NewPolygon()
	s.Add(h, -h).Smooth(r, n)
	s.Add(h, h).Smooth(r, n)
	s.Add(-h, h).Smooth(r, n)
	s.Add(-h, -h).Smooth(r, n)
	s.Close()

	return Polygon2D(s.Vertices())
}

//-----------------------------------------------------------------------------

func finial2() error {
	base := 100.0
	base_height := 20.0
	column_radius := 15.0
	column_height := 60.0
	ball_radius := 45.0
	column_ofs := (column_height + base_height) / 2
	ball_ofs := (base_height / 2) + column_height + ball_radius*0.8
	round := ball_radius / 5

	//s0 := Offset2D(square2(base), base*0.1)
	s0 := square2(base)
	s1 := Circle2D(column_radius)

<<<<<<< HEAD
	column_3d, _ := Loft3D(s0, s1, column_height, 0)
=======
	column_3d, err := Loft3D(s0, s1, column_height, 0)
	if err != nil {
		return err
	}
>>>>>>> eec47cf5
	column_3d = Transform3D(column_3d, Translate3d(V3{0, 0, column_ofs}))

	ball_3d := Sphere3D(ball_radius)
	ball_3d = Transform3D(ball_3d, Translate3d(V3{0, 0, ball_ofs}))

	base_3d := Extrude3D(s0, base_height)

	bc_3d := Union3D(column_3d, ball_3d)
	bc_3d.(*UnionSDF3).SetMin(PolyMin(round))

	RenderSTLSlow(Union3D(bc_3d, base_3d), 300, "f2.stl")
	return err
}

//-----------------------------------------------------------------------------

func finial1() error {
	base := 100.0
	base_height := 20.0
	column_radius := 15.0
	column_height := 60.0
	ball_radius := 45.0
	column_ofs := (column_height + base_height) / 2
	ball_ofs := (base_height / 2) + column_height + ball_radius*0.8
	round := ball_radius / 5

	s0 := Polygon2D(Nagon(4, base*math.Sqrt(0.5)))
	s1 := Circle2D(column_radius)

<<<<<<< HEAD
	column_3d, _ := Loft3D(s0, s1, column_height, 0)
=======
	column_3d, err := Loft3D(s0, s1, column_height, 0)
	if err != nil {
		return err
	}
>>>>>>> eec47cf5
	column_3d = Transform3D(column_3d, Translate3d(V3{0, 0, column_ofs}))

	ball_3d := Sphere3D(ball_radius)
	ball_3d = Transform3D(ball_3d, Translate3d(V3{0, 0, ball_ofs}))

	base_3d := Extrude3D(s0, base_height)

	bc_3d := Union3D(column_3d, ball_3d)
	bc_3d.(*UnionSDF3).SetMin(PolyMin(round))

	RenderSTLSlow(Union3D(bc_3d, base_3d), 300, "f1.stl")
	return err
}

//-----------------------------------------------------------------------------

func main() {
	finial1()
	finial2()
}

//-----------------------------------------------------------------------------<|MERGE_RESOLUTION|>--- conflicted
+++ resolved
@@ -52,14 +52,10 @@
 	s0 := square2(base)
 	s1 := Circle2D(column_radius)
 
-<<<<<<< HEAD
-	column_3d, _ := Loft3D(s0, s1, column_height, 0)
-=======
 	column_3d, err := Loft3D(s0, s1, column_height, 0)
 	if err != nil {
 		return err
 	}
->>>>>>> eec47cf5
 	column_3d = Transform3D(column_3d, Translate3d(V3{0, 0, column_ofs}))
 
 	ball_3d := Sphere3D(ball_radius)
@@ -89,14 +85,10 @@
 	s0 := Polygon2D(Nagon(4, base*math.Sqrt(0.5)))
 	s1 := Circle2D(column_radius)
 
-<<<<<<< HEAD
-	column_3d, _ := Loft3D(s0, s1, column_height, 0)
-=======
 	column_3d, err := Loft3D(s0, s1, column_height, 0)
 	if err != nil {
 		return err
 	}
->>>>>>> eec47cf5
 	column_3d = Transform3D(column_3d, Translate3d(V3{0, 0, column_ofs}))
 
 	ball_3d := Sphere3D(ball_radius)

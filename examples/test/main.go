package main

import (
	"fmt"
	"math"

	. "github.com/deadsy/sdfx/sdf"
)

func test1() {
	s0 := Box2D(V2{0.8, 1.2}, 0.05)
	s1 := RevolveTheta3D(s0, DtoR(225))
	RenderSTL(s1, 200, "test.stl")
}

func test2() {
	s0 := Box2D(V2{0.8, 1.2}, 0.1)
	s1 := Extrude3D(s0, 0.3)
	RenderSTL(s1, 200, "test.stl")
}

func test3() {
	s0 := Circle2D(0.1)
	s0 = Transform2D(s0, Translate2d(V2{1, 0}))
	s1 := Revolve3D(s0)
	RenderSTL(s1, 200, "test.stl")
}

func test4() {
	s0 := Box2D(V2{0.2, 0.4}, 0.05)
	s0 = Transform2D(s0, Translate2d(V2{1, 0}))
	s1 := RevolveTheta3D(s0, DtoR(270))
	RenderSTL(s1, 200, "test.stl")
}

func test5() {
	s0 := Box2D(V2{0.2, 0.4}, 0.05)
	s0 = Transform2D(s0, Rotate2d(DtoR(45)))
	s0 = Transform2D(s0, Translate2d(V2{1, 0}))
	s1 := RevolveTheta3D(s0, DtoR(315))

	RenderSTL(s1, 200, "test.stl")
}

func test6() {
	s0 := Sphere3D(0.5)
	d := 0.4
	s1 := Transform3D(s0, Translate3d(V3{0, d, 0}))
	s2 := Transform3D(s0, Translate3d(V3{0, -d, 0}))
	s3 := Union3D(s1, s2)
	s3.(*UnionSDF3).SetMin(PolyMin(0.1))
	RenderSTL(s3, 200, "test.stl")
}

func test7() {
	s0 := Box3D(V3{0.8, 0.8, 0.05}, 0)
	s1 := Transform3D(s0, Rotate3d(V3{1, 0, 0}, DtoR(60)))
	s2 := Union3D(s0, s1)
	s2.(*UnionSDF3).SetMin(PolyMin(0.1))
	s3 := Transform3D(s2, Rotate3d(V3{0, 0, 1}, DtoR(-30)))
	RenderSTL(s3, 200, "test.stl")
}

func test9() {
	s := Sphere3D(10.0)
	RenderSTL(s, 200, "test.stl")
}

func test10() {
	s0 := Box3D(V3{0.8, 0.8, 0.05}, 0)
	s1 := Transform3D(s0, Rotate3d(V3{1, 0, 0}, DtoR(60)))
	s := Union3D(s0, s1)
	s.(*UnionSDF3).SetMin(PolyMin(0.1))
	RenderSTL(s, 200, "test.stl")
}

func test11() {
	s := Capsule3D(0.3, 1.4)
	RenderSTL(s, 200, "test.stl")
}

func test12() {
	k := 0.1
	points := []V2{
		{0, -k},
		{k, k},
		{-k, k},
	}
	s0 := Polygon2D(points)
	s0 = Transform2D(s0, Translate2d(V2{0.8, 0}))
	s1 := RevolveTheta3D(s0, DtoR(360))
	RenderSTL(s1, 200, "test.stl")
}

func test13() {
	k := 0.4
	s0 := Polygon2D([]V2{{k, -k}, {k, k}, {-k, k}, {-k, -k}})
	s0 = Transform2D(s0, Translate2d(V2{0.8, 0}))
	s1 := RevolveTheta3D(s0, DtoR(270))
	RenderSTL(s1, 200, "test.stl")
}

func test14() {

	// size
	a := 0.3
	b := 0.7
	// rotation
	theta := 30.0
	c := math.Cos(DtoR(theta))
	s := math.Sin(DtoR(theta))
	// translate
	j := 10.0
	k := 2.0

	points := []V2{
		{j + c*a - s*b, k + s*a + c*b},
		{j - c*a - s*b, k - s*a + c*b},
		{j - c*a + s*b, k - s*a - c*b},
		{j + c*a + s*b, k + s*a - c*b},
	}

	s0 := Polygon2D(points)
	s1 := RevolveTheta3D(s0, DtoR(300))

	RenderSTL(s1, 200, "test.stl")
}

func test15() {
	// size
	a := 1.0
	b := 1.0
	// rotation
	theta := 0.0
	// translate
	j := 3.0
	k := 0.0

	points := []V2{
		{0, -b},
		{a, b},
		{-a, b},
	}

	s0 := Polygon2D(points)
	s0 = Transform2D(s0, Rotate2d(DtoR(theta)))
	s0 = Transform2D(s0, Translate2d(V2{j, k}))

	s1 := RevolveTheta3D(s0, DtoR(300))
	s1 = Transform3D(s1, Rotate3d(V3{0, 0, 1}, DtoR(30)))

	RenderSTL(s1, 200, "test.stl")
}

func test16() {
	// size
	a0 := 1.3
	b0 := 0.4
	a1 := 1.3
	b1 := 1.3
	c := 0.8
	// rotation
	theta := 20.0
	// translate
	j := 4.0
	k := 0.0

	points := []V2{
		{b0, -c},
		{a0, c},
		{-a1, c},
		{-b1, -c},
	}

	s0 := Polygon2D(points)
	s0 = Transform2D(s0, Rotate2d(DtoR(theta)))
	s0 = Transform2D(s0, Translate2d(V2{j, k}))

	s1 := RevolveTheta3D(s0, DtoR(300))
	s1 = Transform3D(s1, Rotate3d(V3{0, 0, 1}, DtoR(30)))

	RenderSTL(s1, 200, "test.stl")
}

func test17() {
	// size
	a := 1.3
	b := 0.4
	// translate
	j := 3.0
	k := 0.0

	points := []V2{
		{a, 0},
		{-a, b},
		{-a, -b},
	}

	s0 := Polygon2D(points)
	s0 = Transform2D(s0, Translate2d(V2{j, k}))

	s1 := RevolveTheta3D(s0, DtoR(300))
	s1 = Transform3D(s1, Rotate3d(V3{0, 0, 1}, DtoR(30)))

	RenderSTL(s1, 200, "test.stl")
}

func test18() {

	r0 := 10.0
	r1 := 8.0
	r2 := 7.5
	r3 := 9.0

	h0 := 4.0
	h1 := 6.0
	h2 := 5.5
	h3 := 3.5
	h4 := 1.0

	points := []V2{
		{0, 0},
		{r0, 0},
		{r0, h0},
		{r1, h1},
		{r2, h2},
		{r3, h3},
		{r3, h4},
		{0, h4},
	}

	s0 := Polygon2D(points)
	s1 := RevolveTheta3D(s0, DtoR(300))
	s1 = Transform3D(s1, Rotate3d(V3{0, 0, 1}, DtoR(30)))

	RenderSTL(s1, 200, "test.stl")
}

func test19() {
	r := 2.0
	k := 1.9
	s0 := Circle2D(r)
	s1 := Array2D(s0, V2i{3, 7}, V2{k * r, k * r})
	s1.(*ArraySDF2).SetMin(PolyMin(0.8))
	s2 := Extrude3D(s1, 1.0)
	RenderSTL(s2, 200, "test.stl")
}

func test20() {
	r := 4.0
	d := 20.0
	s0 := Circle2D(r)
	s0 = Transform2D(s0, Translate2d(V2{d, 0}))
	s0 = RotateUnion2D(s0, 5, Rotate2d(DtoR(20)))
	s0.(*RotateUnionSDF2).SetMin(PolyMin(1.2))
	s1 := Extrude3D(s0, 10.0)
	RenderSTL(s1, 200, "test.stl")
}

func test21() {
	r := 2.0
	k := 1.9
	s0 := Sphere3D(r)
	s1 := Array3D(s0, V3i{3, 7, 5}, V3{k * r, k * r, k * r})
	s1.(*ArraySDF3).SetMin(PolyMin(0.8))
	RenderSTL(s1, 200, "test.stl")
}

func test22() {
	r := 4.0
	d := 20.0
	s0 := Sphere3D(r)
	s0 = Transform3D(s0, Translate3d(V3{d, 0, 0}))
	s0 = RotateUnion3D(s0, 5, Rotate3d(V3{0, 0, 1}, DtoR(20)))
	s0.(*RotateUnionSDF3).SetMin(PolyMin(1.2))
	RenderSTL(s0, 200, "test.stl")
}

func test26() {
	s := Cylinder3D(5, 2, 1)
	RenderSTL(s, 200, "test.stl")
}

func test27() {
	r := 5.0
	posn := V3Set{{2 * r, 2 * r, 0}, {-r, r, 0}, {r, -r, 0}, {-r, -r, 0}, {0, 0, 0}}
	s := Multi3D(Cylinder3D(3, 1, 0), posn)
	RenderSTL(s, 200, "test.stl")
}

func test28() {
	s := Cone3D(20, 12, 8, 2)
	RenderSTL(s, 200, "test.stl")
}

func test29() {
	s0 := Line2D(10, 3)
	s1 := Extrude3D(s0, 4)
	RenderSTL(s1, 200, "test.stl")
}

func test30() {
	s0 := Line2D(10, 3)
	s0 = Cut2D(s0, V2{4, 0}, V2{1, 1})
	s1 := Extrude3D(s0, 4)
	RenderSTL(s1, 200, "test.stl")
}

func test31() {
	s := CounterSunkHole3D(30, 2)
	RenderSTL(s, 200, "test.stl")
}

func test32() {
	s0, err := MakeFlatFlankCam(0.094, DtoR(2.0*57.5), 0.625)
	if err != nil {
		panic(err)
	}
	s1 := Extrude3D(s0, 0.1)
	RenderSTL(s1, 200, "test.stl")
}

<<<<<<< HEAD
func test33() {
	s0, _ := ThreeArcCam2D(30, 20, 5, 50000)
=======
func test33() error {
	s0, err := ThreeArcCam2D(30, 20, 5, 50000)
	if err != nil {
		return err
	}
>>>>>>> eec47cf5
	fmt.Printf("%+v\n", s0)
	s1 := Extrude3D(s0, 4)
	RenderSTL(s1, 200, "test.stl")
	return nil
}

func test34() {
	s0, err := MakeThreeArcCam(0.1, DtoR(2.0*80), 0.7, 1.1)
	if err != nil {
		panic(err)
	}
	s1 := Extrude3D(s0, 0.1)
	RenderSTL(s1, 200, "test.stl")
}

func test35() {
	r := 7.0
	d := 20.0
	s0 := Line2D(r, 1.0)
	s0 = Transform2D(s0, Translate2d(V2{d, 0}))
	s0 = RotateCopy2D(s0, 15)
	s1 := Extrude3D(s0, 10.0)
	RenderSTL(s1, 200, "test.stl")
}

func test36() {
	s_driver, s_driven, err := MakeGenevaCam(6, 100, 40, 80, 5, 0.5)
	if err != nil {
		panic(err)
	}
	RenderSTL(Extrude3D(s_driver, 10), 200, "driver.stl")
	RenderSTL(Extrude3D(s_driven, 10), 200, "driven.stl")
}

func test37() {
	r := 5.0
	p := 2.0
	isoThread := ISOThread(r, p, true)
	s := Screw3D(isoThread, 50, p, 1)
	RenderSTL(s, 400, "screw.stl")
}

func test39() {
	s0 := NewFlange1(30, 20, 10)
	fmt.Printf("%+v\n", s0)
	s1 := Extrude3D(s0, 5)
	RenderSTL(s1, 200, "test.stl")
}

func test40() {
	d := 30.0
	wall := 5.0
	s0 := Box3D(V3{d, d, d}, wall/2)
	s1 := Box3D(V3{d - wall, d - wall, d}, wall/2)
	s1 = Transform3D(s1, Translate3d(V3{0, 0, wall / 2}))
	s := Difference3D(s0, s1)
	s.(*DifferenceSDF3).SetMax(PolyMax(2))
	RenderSTL(s, 200, "test.stl")
}

func test41() {
	s0 := Cylinder3D(20.0, 5.0, 0)
	s1 := Slice2D(s0, V3{0, 0, 0}, V3{0, 1, 1})
	s2 := Revolve3D(s1)
	RenderSTL(s2, 200, "test.stl")
}

func test42() {
	p := NewPolygon()
	p.Add(0, 0)
	p.Add(1, 1).Rel()
	p.Add(1, 0).Rel().Arc(-2, 4)
	p.Add(1, -1).Rel()
	p.Render("test.dxf")
}

func test43() error {
	s0 := Line2D(10, 3)
	s0 = Cut2D(s0, V2{4, 0}, V2{1, 1})
<<<<<<< HEAD
	s1, _ := ExtrudeRounded3D(s0, 4, 1)
=======
	s1, err := ExtrudeRounded3D(s0, 4, 1)
	if err != nil {
		return err
	}
>>>>>>> eec47cf5
	RenderSTL(s1, 300, "test.stl")
	return nil
}

func test44() error {
	r := 100.0
	s0 := Polygon2D(Nagon(5, r))
	s1 := Circle2D(r / 2)
<<<<<<< HEAD
	s2, _ := Loft3D(s1, s0, 200.0, 20.0)
=======
	s2, err := Loft3D(s1, s0, 200.0, 20.0)
	if err != nil {
		return err
	}
>>>>>>> eec47cf5
	RenderSTL(s2, 300, "test.stl")
	return err
}

func test45() {
	d := NewDXF("test.dxf")
	k := 1.0
	b := Box2{V2{0, 0}, V2{k, k}}
	s := b.RandomSet(1000)
	t, _ := s.SuperTriangle()
	r := k / (20.0 * math.Sqrt(float64(len(s))))
	d.Points(s, r)
	d.Triangle(t)
	d.Save()
}

func test46() {
	k := 10.0
	b := Box2{V2{0, 0}, V2{k, k}}
	s := b.RandomSet(325)

	ts1, _ := s.Delaunay2d()
	fmt.Printf("ts1 %d triangles\n", len(ts1))
	d := NewDXF("test1.dxf")
	for _, t := range ts1 {
		d.Triangle(t.ToTriangle2(s))
	}
	d.Save()

	ts2, _ := s.Delaunay2dSlow()
	fmt.Printf("ts2 %d triangles\n", len(ts2))
	d = NewDXF("test2.dxf")
	for _, t := range ts2 {
		d.Triangle(t.ToTriangle2(s))
	}
	d.Save()

	if ts1.Equals(ts2) {
		fmt.Printf("same\n")
	} else {
		fmt.Printf("different\n")
	}
}

func test47() {
	xsz := 3
	ysz := 3

	m, _ := NewMap2(NewBox2(V2{0, 0}, V2{20, 20}), V2i{xsz, ysz}, false)
	s := make(V2Set, 0, xsz*ysz)
	for i := 0; i < xsz; i++ {
		for j := 0; j < ysz; j++ {
			s = append(s, m.ToV2(V2i{i, j}))
		}
	}

	ts1, _ := s.Delaunay2d()
	fmt.Printf("ts1 %d triangles\n", len(ts1))
	d := NewDXF("test1.dxf")
	for _, t := range ts1 {
		d.Triangle(t.ToTriangle2(s))
	}
	d.Save()

	ts2, _ := s.Delaunay2dSlow()
	fmt.Printf("ts2 %d triangles\n", len(ts2))
	d = NewDXF("test2.dxf")
	for _, t := range ts2 {
		d.Triangle(t.ToTriangle2(s))
	}
	d.Save()

	if ts1.Equals(ts2) {
		fmt.Printf("same\n")
	} else {
		fmt.Printf("different\n")
	}
}

func test48() {
	s1 := Circle2D(0.8)
	s0 := Box2D(V2{3.0, 4.0}, 0.5)
	s := Difference2D(s0, Transform2D(s1, Translate2d(V2{0.5, 0.5})))

	p, err := GenerateMesh2D(s, V2i{20, 40})
	if err != nil {
		fmt.Printf("%s\n", err)
		return
	}

	ts, err := p.Delaunay2d()
	if err != nil {
		fmt.Printf("%s\n", err)
		return
	}

	fmt.Printf("ts %d triangles\n", len(ts))
	d := NewDXF("test.dxf")
	for _, t := range ts {
		d.Triangle(t.ToTriangle2(p))
	}
	d.Save()
}

func test49() {
	s0 := Circle2D(0.8)
	RenderDXF(s0, 50, "test.dxf")
}

func test50() error {
	k := WasherParms{
		Thickness:   10,
		InnerRadius: 40,
		OuterRadius: 50,
		Remove:      0.3,
	}
<<<<<<< HEAD
	s, _ := Washer3D(&k)
	RenderSTL(s, 300, "test.stl")
=======
	w3d, err := Washer3D(&k)
	if err != nil {
		return err
	}
	RenderSTL(w3d, 300, "test.stl")
	return nil
>>>>>>> eec47cf5
}

func main() {
	test50()
}<|MERGE_RESOLUTION|>--- conflicted
+++ resolved
@@ -320,16 +320,11 @@
 	RenderSTL(s1, 200, "test.stl")
 }
 
-<<<<<<< HEAD
-func test33() {
-	s0, _ := ThreeArcCam2D(30, 20, 5, 50000)
-=======
 func test33() error {
 	s0, err := ThreeArcCam2D(30, 20, 5, 50000)
 	if err != nil {
 		return err
 	}
->>>>>>> eec47cf5
 	fmt.Printf("%+v\n", s0)
 	s1 := Extrude3D(s0, 4)
 	RenderSTL(s1, 200, "test.stl")
@@ -409,14 +404,10 @@
 func test43() error {
 	s0 := Line2D(10, 3)
 	s0 = Cut2D(s0, V2{4, 0}, V2{1, 1})
-<<<<<<< HEAD
-	s1, _ := ExtrudeRounded3D(s0, 4, 1)
-=======
 	s1, err := ExtrudeRounded3D(s0, 4, 1)
 	if err != nil {
 		return err
 	}
->>>>>>> eec47cf5
 	RenderSTL(s1, 300, "test.stl")
 	return nil
 }
@@ -425,14 +416,10 @@
 	r := 100.0
 	s0 := Polygon2D(Nagon(5, r))
 	s1 := Circle2D(r / 2)
-<<<<<<< HEAD
-	s2, _ := Loft3D(s1, s0, 200.0, 20.0)
-=======
 	s2, err := Loft3D(s1, s0, 200.0, 20.0)
 	if err != nil {
 		return err
 	}
->>>>>>> eec47cf5
 	RenderSTL(s2, 300, "test.stl")
 	return err
 }
@@ -549,17 +536,12 @@
 		OuterRadius: 50,
 		Remove:      0.3,
 	}
-<<<<<<< HEAD
-	s, _ := Washer3D(&k)
+	s, err := Washer3D(&k)
+	if err != nil {
+		return err
+	}
 	RenderSTL(s, 300, "test.stl")
-=======
-	w3d, err := Washer3D(&k)
-	if err != nil {
-		return err
-	}
-	RenderSTL(w3d, 300, "test.stl")
 	return nil
->>>>>>> eec47cf5
 }
 
 func main() {

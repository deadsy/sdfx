--- conflicted
+++ resolved
@@ -25,19 +25,6 @@
 
 // triDiagonal solves the tridiagonal matrix equation m.x = d, returns x.
 // See: https://en.wikipedia.org/wiki/Tridiagonal_matrix_algorithm
-<<<<<<< HEAD
-func TriDiagonal(m []V3, d []float64) ([]float64, error) {
-	// Sanity checks
-	n := len(m)
-	if len(d) != n {
-		return nil, fmt.Errorf("bad sizes rows(m) != rows(d)")
-	}
-	if m[0].X != 0 || m[n-1].Z != 0 {
-		return nil, fmt.Errorf("bad values for tridiagonal matrix")
-	}
-	if m[0].Y == 0 {
-		return nil, fmt.Errorf("m[0].Y == 0")
-=======
 func triDiagonal(m []V3, d []float64) ([]float64, error) {
 	// Sanity checks
 	n := len(m)
@@ -49,7 +36,6 @@
 	}
 	if m[0].Y == 0 {
 		return nil, errors.New("m[0].Y == 0")
->>>>>>> b3a05e49
 	}
 	cp := make([]float64, n) // c-prime
 	x := make([]float64, n)  // d-prime -> x solution
@@ -59,11 +45,7 @@
 	for i := 1; i < n; i++ {
 		denom := m[i].Y - m[i].X*cp[i-1]
 		if denom == 0 {
-<<<<<<< HEAD
-			return nil, fmt.Errorf("denom == 0")
-=======
 			return nil, errors.New("denom == 0")
->>>>>>> b3a05e49
 		}
 		cp[i] = m[i].Z / denom
 		x[i] = (d[i] - m[i].X*x[i-1]) / denom
@@ -245,11 +227,7 @@
 // CubicSpline2D returns an SDF2 made from a set of cubic splines.
 func CubicSpline2D(knot []V2) (SDF2, error) {
 	if len(knot) < 2 {
-<<<<<<< HEAD
-		return nil, fmt.Errorf("cubic splines need at least 2 knots")
-=======
 		return nil, errors.New("cubic splines need at least 2 knots")
->>>>>>> b3a05e49
 	}
 	s := CubicSplineSDF2{}
 	s.maxiters = nrMaxIters
@@ -273,19 +251,11 @@
 	dx[n-1] = 3 * (knot[n-1].X - knot[n-2].X)
 	dy[n-1] = 3 * (knot[n-1].Y - knot[n-2].Y)
 	// solve to give the first derivatives at the knot points
-<<<<<<< HEAD
-	xx, err := TriDiagonal(m, dx)
-	if err != nil {
-		return nil, err
-	}
-	xy, err := TriDiagonal(m, dy)
-=======
 	xx, err := triDiagonal(m, dx)
 	if err != nil {
 		return nil, err
 	}
 	xy, err := triDiagonal(m, dy)
->>>>>>> b3a05e49
 	if err != nil {
 		return nil, err
 	}

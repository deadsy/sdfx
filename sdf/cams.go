--- conflicted
+++ resolved
@@ -145,11 +145,7 @@
 ) (SDF2, error) {
 	// check for the minimum size flank radius
 	if flankRadius < (baseRadius+distance+noseRadius)/2.0 {
-<<<<<<< HEAD
 		return nil, errors.New("flankRadius too small")
-=======
-		return nil, fmt.Errorf("flankRadius too small")
->>>>>>> eec47cf5
 	}
 	s := ThreeArcCamSDF2{}
 	s.distance = distance
@@ -259,15 +255,11 @@
 
 	// distance between base and nose circles
 	distance := baseRadius + lift - noseRadius
-<<<<<<< HEAD
-	return ThreeArcCam2D(distance, baseRadius, noseRadius, flankRadius)
-=======
 	tac2d, err := ThreeArcCam2D(distance, baseRadius, noseRadius, flankRadius)
 	if err != nil {
 		return nil, err
 	}
 	return tac2d, nil
->>>>>>> eec47cf5
 }
 
 //-----------------------------------------------------------------------------

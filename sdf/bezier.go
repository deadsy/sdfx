//-----------------------------------------------------------------------------
/*

Create curves using Bezier splines.

*/
//-----------------------------------------------------------------------------

package sdf

import (
	"errors"
	"fmt"
	"log"
	"math/rand"
)

//-----------------------------------------------------------------------------

// BezierPolynomial contains the bezier polynomial parameters.
type BezierPolynomial struct {
	n             int     // polynomial order
	a, b, c, d, e float64 // polynomial coefficients
}

// Return the bezier polynomial function value.
func (p *BezierPolynomial) f0(t float64) (float64, error) {
	switch p.n {
	case 0:
		// point
		return p.a, nil
	case 1:
		// linear
		return p.a + t*p.b, nil
	case 2:
		// quadratic
		return p.a + t*(p.b+t*p.c), nil
	case 3:
		// cubic
		return p.a + t*(p.b+t*(p.c+t*p.d)), nil
	case 4:
		// quartic
		return p.a + t*(p.b+t*(p.c+t*(p.d+t*p.e))), nil
	default:
<<<<<<< HEAD
		log.Panicf("bad polynomial order %d", p.n)
		return 0
=======
		return 0, fmt.Errorf("bad polynomial order %d", p.n)
>>>>>>> eec47cf5
	}
}

// Return the 1st derivative of the bezier polynomial.
func (p *BezierPolynomial) f1(t float64) (float64, error) {
	switch p.n {
	case 0:
		// point
		return 0, nil
	case 1:
		// linear
		return p.b, nil
	case 2:
		// quadratic
		return p.b + t*2*p.c, nil
	case 3:
		// cubic
		return p.b + t*(2*p.c+t*3*p.d), nil
	case 4:
		// quartic
		return p.b + t*(2*p.c+t*(3*p.d+t*4*p.e)), nil
	default:
<<<<<<< HEAD
		log.Panicf("bad polynomial order %d", p.n)
		return 0
=======
		return 0, fmt.Errorf("bad polynomial order %d", p.n)
>>>>>>> eec47cf5
	}
}

// Return the 2nd derivative of the bezier polynomial.
func (p *BezierPolynomial) f2(t float64) (float64, error) {
	switch p.n {
	case 0:
		// point
		return 0, nil
	case 1:
		// linear
		return 0, nil
	case 2:
		// quadratic
		return 2 * p.c, nil
	case 3:
		// cubic
		return 2 * (p.c + t*3*p.d), nil
	case 4:
		// quartic
		return 2 * (p.c + t*3*(p.d+t*2*p.e)), nil
	default:
<<<<<<< HEAD
		log.Panicf("bad polynomial order %d", p.n)
		return 0
=======
		return 0, fmt.Errorf("bad polynomial order %d", p.n)
>>>>>>> eec47cf5
	}
}

// Set calculates bezier polynomial coefficients given the end/control points.
func (p *BezierPolynomial) Set(x []float64) error {
	p.n = len(x) - 1
	switch p.n {
	case 0:
		// point
		p.a = x[0]
	case 1:
		// linear
		p.a = x[0]
		p.b = -x[0] + x[1]
	case 2:
		// quadratic
		p.a = x[0]
		p.b = -2*x[0] + 2*x[1]
		p.c = x[0] - 2*x[1] + x[2]
	case 3:
		// cubic
		p.a = x[0]
		p.b = -3*x[0] + 3*x[1]
		p.c = 3*x[0] - 6*x[1] + 3*x[2]
		p.d = -x[0] + 3*x[1] - 3*x[2] + x[3]
	case 4:
		// quartic
		p.a = x[0]
		p.b = -4*x[0] + 4*x[1]
		p.c = 6*x[0] - 12*x[1] + 6*x[2]
		p.d = -4*x[0] + 12*x[1] - 12*x[2] + 4*x[3]
		p.e = x[0] - 4*x[1] + 6*x[2] - 4*x[3] + x[4]
	default:
<<<<<<< HEAD
		log.Panicf("bad polynomial order %d", p.n)
		return
=======
		return fmt.Errorf("bad polynomial order %d", p.n)
>>>>>>> eec47cf5
	}
	// zero out any very small coefficients
	sum := Abs(p.a) + Abs(p.b) + Abs(p.c) + Abs(p.d) + Abs(p.e)
	p.a = ZeroSmall(p.a, sum, epsilon)
	p.b = ZeroSmall(p.b, sum, epsilon)
	p.c = ZeroSmall(p.c, sum, epsilon)
	p.d = ZeroSmall(p.d, sum, epsilon)
	p.e = ZeroSmall(p.e, sum, epsilon)
	// reduce the polynomial to the lowest order
	if p.n == 4 && p.e == 0 {
		p.n = 3
	}
	if p.n == 3 && p.d == 0 {
		p.n = 2
	}
	if p.n == 2 && p.c == 0 {
		p.n = 1
	}
	if p.n == 1 && p.b == 0 {
		p.n = 0
	}
	return nil
}

//-----------------------------------------------------------------------------

// BezierSpline contains the x/y bezier curves for a 2D spline.
type BezierSpline struct {
	tolerance float64          // tolerance for adaptive sampling
	px, py    BezierPolynomial // x/y bezier polynomials
}

// Return the function value for a given t value.
func (s *BezierSpline) f0(t float64) (V2, error) {
	pxf0t, err := s.px.f0(t)
	if err != nil {
		return V2{}, err
	}
	pyf0t, err := s.py.f0(t)
	if err != nil {
		return V2{}, err
	}
	return V2{pxf0t, pyf0t}, nil
}

// Sample generates polygon samples for a bezier spline.
func (s *BezierSpline) Sample(p *Polygon, t0, t1 float64, p0, p1 V2, n int) error {

	// test the midpoint
	tmid := (t0 + t1) / 2
	pmid, err := s.f0(tmid)
	if err != nil {
		return err
	}
	if colinearSlow(pmid, p0, p1, s.tolerance) {
		// the curve could be periodic so perturb the midpoint
		// pick a t value in [0.45,0.55]
		k := 0.45 + 0.1*rand.Float64()
		t2 := t0 + k*(t1-t0)
		p2, err := s.f0(t2)
		if err != nil {
			return err
		}
		if colinearSlow(p2, p0, p1, s.tolerance) {
			// looks flat enough, add the line segment
			if t0 == 0 {
				// add p0 for the first point on the spline
				p.AddV2(p0)
			}
			p.AddV2(p1)
			return nil
		}
	}
	// have we hit the recursion limit?
	if n > 8 {
		fmt.Printf("warn: bezier spline resursion limit %v\n", s)
		if t0 == 0 {
			// add p0 for the first point on the spline
			p.AddV2(p0)
		}
		p.AddV2(p1)
		return nil
	}
	// not flat enough, subdivide and recurse
	s.Sample(p, t0, tmid, p0, pmid, n+1)
	s.Sample(p, tmid, t1, pmid, p1, n+1)
	return nil
}

// NewBezierSpline returns a bezier spline from the provided control/end points.
func NewBezierSpline(p []V2) *BezierSpline {
	//fmt.Printf("%v\n", p)
	s := BezierSpline{}
	// closer to 0, more polygon line segments
	s.tolerance = 0.02 // sin(theta)
	// work out the polynomials
	x := make([]float64, len(p))
	y := make([]float64, len(p))
	for i, v := range p {
		x[i] = v.X
		y[i] = v.Y
	}
	s.px.Set(x)
	s.py.Set(y)
	return &s
}

//-----------------------------------------------------------------------------

// bezierVertexType specifies the type of bezier control/endpoint.
type bezierVertexType int

const (
	endpoint bezierVertexType = iota // endpoint
	midpoint                         // midpoint
)

// BezierVertex specifies the vertex for a bezier curve.
type BezierVertex struct {
	vtype     bezierVertexType // type of bezier vertex
	vertex    V2               // vertex coordinates
	handleFwd V2               // polar coordinates of forward handle
	handleRev V2               // polar coordinates of reverse handle
}

// Bezier curve specification..
type Bezier struct {
	closed bool           // is the curve closed or open?
	vlist  []BezierVertex // list of bezier vertices
}

//-----------------------------------------------------------------------------

// Convert handles to control points.
func (b *Bezier) handles() {
	// new control vertex list
	var vlist []BezierVertex
	for _, v := range b.vlist {
		fwd := v.handleFwd
		rev := v.handleRev
		v.handleFwd = V2{}
		v.handleRev = V2{}
		// add a control midpoint for the reverse handle
		if rev.X != 0 {
			cp := BezierVertex{}
			cp.vtype = midpoint
			cp.vertex = PolarToXY(rev.X, rev.Y).Add(v.vertex)
			vlist = append(vlist, cp)
		}
		// add the original curve end point.
		vlist = append(vlist, v)
		// add a control midpoint for the forward handle
		if fwd.X != 0 {
			cp := BezierVertex{}
			cp.vtype = midpoint
			cp.vertex = PolarToXY(fwd.X, fwd.Y).Add(v.vertex)
			vlist = append(vlist, cp)
		}
	}
	// find the first endpoint control vertex
	i := 0
	for i = range vlist {
		if vlist[i].vtype == endpoint {
			break
		}
	}
	// move any leading midpoints to the end of the list
	if i != 0 {
		vlist = append(vlist[i:], vlist[:i]...)
	}
	// replace the original control vertex list
	b.vlist = vlist
}

// Take care of curve closure.
func (b *Bezier) closure() error {
	// do we need to close the curve?
	if !b.closed {
		return nil
	}
	if len(b.vlist) == 0 || len(b.vlist) == 1 {
<<<<<<< HEAD
		return errors.New("bad number of vertices")
=======
		return fmt.Errorf("bad number of vertices")
>>>>>>> eec47cf5
	}
	first := b.vlist[0]
	last := b.vlist[len(b.vlist)-1]
	if first.vtype != endpoint {
<<<<<<< HEAD
		return errors.New("first control vertex should be an endpoint")
=======
		return fmt.Errorf("first control vertex should be an endpoint")
>>>>>>> eec47cf5
	}
	if last.vtype == endpoint {
		if !last.vertex.Equals(first.vertex, tolerance) {
			// the first and last vertices aren't equal.
			// add the first vertex to close the curve
			b.vlist = append(b.vlist, first)
		}
	} else if last.vtype == midpoint {
		// add the first vertex to close the curve
		b.vlist = append(b.vlist, first)
	} else {
<<<<<<< HEAD
		return errors.New("bad vertex type")
=======
		return fmt.Errorf("bad vertex type")
>>>>>>> eec47cf5
	}
	return nil
}

// Do some validation checks on the control vertices.
func (b *Bezier) validate() error {
	// basic checks
	n := len(b.vlist)
	if n < 2 {
<<<<<<< HEAD
		return errors.New("bezier curve must have at least two points")
	}
	if b.vlist[0].vtype != endpoint {
		return errors.New("bezier curve must start with an endpoint")
	}
	if !b.closed && b.vlist[n-1].vtype != endpoint {
		return errors.New("non-closed bezier curve must end with an endpoint")
=======
		return fmt.Errorf("bezier curve must have at least two points")
	}
	if b.vlist[0].vtype != endpoint {
		return fmt.Errorf("bezier curve must start with an endpoint")
	}
	if !b.closed && b.vlist[n-1].vtype != endpoint {
		return fmt.Errorf("non-closed bezier curve must end with an endpoint")
>>>>>>> eec47cf5
	}
	return nil
}

// Post definition control point fixups.
func (b *Bezier) fixups() error {
	b.handles()
	err := b.closure()
	if err != nil {
		return err
	}
	err = b.validate()
	if err != nil {
		return err
	}
	return nil
}

//-----------------------------------------------------------------------------
// Public API for Bezier Curves.

// NewBezier returns an empty bezier curve.
func NewBezier() *Bezier {
	return &Bezier{}
}

// Close the bezier curve.
func (b *Bezier) Close() {
	b.closed = true
}

// AddV2 adds a V2 vertex to a polygon.
func (b *Bezier) AddV2(x V2) *BezierVertex {
	v := BezierVertex{}
	v.vertex = x
	v.vtype = endpoint
	b.vlist = append(b.vlist, v)
	return &b.vlist[len(b.vlist)-1]
}

// Add an x,y vertex to a polygon.
func (b *Bezier) Add(x, y float64) *BezierVertex {
	return b.AddV2(V2{x, y})
}

// Mid marks the vertex as a mid-curve control point.
func (v *BezierVertex) Mid() *BezierVertex {
	v.vtype = midpoint
	return v
}

// HandleFwd sets the slope handle in the forward direction.
func (v *BezierVertex) HandleFwd(theta, r float64) (*BezierVertex, error) {
	if v.vtype == midpoint {
<<<<<<< HEAD
		log.Panicf("can't place a handle on a curve midpoint")
=======
		return nil, fmt.Errorf("can't place a handle on a curve midpoint")
>>>>>>> eec47cf5
	}
	v.handleFwd = V2{Abs(r), theta}
	return v, nil
}

// HandleRev sets the slope handle in the reverse direction.
func (v *BezierVertex) HandleRev(theta, r float64) (*BezierVertex, error) {
	if v.vtype == midpoint {
<<<<<<< HEAD
		log.Panicf("can't place a handle on a curve midpoint")
=======
		return nil, fmt.Errorf("can't place a handle on a curve midpoint")
>>>>>>> eec47cf5
	}
	v.handleRev = V2{Abs(r), theta}
	return v, nil
}

// Handle marks the vertex with a slope control handle.
func (v *BezierVertex) Handle(theta, fwd, rev float64) *BezierVertex {
	v.HandleFwd(theta, fwd)
	v.HandleRev(theta+Pi, rev)
	return v
}

// Polygon returns a polygon approximating the bezier curve.
func (b *Bezier) Polygon() (*Polygon, error) {
<<<<<<< HEAD
	err := b.fixups()
	if err != nil {
		return nil, err
	}
=======
	b.fixups()

>>>>>>> eec47cf5
	// generate the splines from the vertices
	var splines []*BezierSpline
	var vertices []V2
	n := len(b.vlist)
	state := endpoint
	i := 0
	for i < n {
		v := b.vlist[i]
		if state == endpoint {
			if v.vtype == endpoint {
				// start of spline
				vertices = []V2{v.vertex}
				// get the midpoints
				i++
				state = midpoint
			} else {
<<<<<<< HEAD
				return nil, errors.New("bad vertex type")
=======
				return nil, fmt.Errorf("bad vertex type")
>>>>>>> eec47cf5
			}
		} else if state == midpoint {
			if v.vtype == endpoint {
				// end of spline
				vertices = append(vertices, v.vertex)
				splines = append(splines, NewBezierSpline(vertices))
				// this endpoint is the start of the next spline, don't advance
				state = endpoint
				// check for the last endpoint
				if i == n-1 {
					// end of the list
					break
				}
			} else if v.vtype == midpoint {
				// add a spline midpoint
				vertices = append(vertices, v.vertex)
				i++
			} else {
<<<<<<< HEAD
				return nil, errors.New("bad vertex type")
			}
		} else {
			return nil, errors.New("bad state")
=======
				return nil, fmt.Errorf("bad vertex type")
			}
		} else {
			return nil, fmt.Errorf("bad state")
>>>>>>> eec47cf5
		}
	}
	// render the splines to a polygon
	p := NewPolygon()
	n = len(splines)
	for i, s := range splines {
		if s.px.n == 0 && s.py.n == 0 {
			// This is a point, not a curve. Skip it.
			continue
		}
		// Add the spline vertices
		f00, err := s.f0(0)
		if err != nil {
			return nil, err
		}
		f01, err := s.f0(1)
		if err != nil {
			return nil, err
		}
		s.Sample(p, 0, 1, f00, f01, 0)
		if i != n-1 {
			// drop the last vertex since it is the first vertex of the next spline
			p.Drop()
		}
	}
	return p, nil
}

//-----------------------------------------------------------------------------<|MERGE_RESOLUTION|>--- conflicted
+++ resolved
@@ -9,9 +9,7 @@
 package sdf
 
 import (
-	"errors"
 	"fmt"
-	"log"
 	"math/rand"
 )
 
@@ -42,12 +40,7 @@
 		// quartic
 		return p.a + t*(p.b+t*(p.c+t*(p.d+t*p.e))), nil
 	default:
-<<<<<<< HEAD
-		log.Panicf("bad polynomial order %d", p.n)
-		return 0
-=======
 		return 0, fmt.Errorf("bad polynomial order %d", p.n)
->>>>>>> eec47cf5
 	}
 }
 
@@ -70,12 +63,7 @@
 		// quartic
 		return p.b + t*(2*p.c+t*(3*p.d+t*4*p.e)), nil
 	default:
-<<<<<<< HEAD
-		log.Panicf("bad polynomial order %d", p.n)
-		return 0
-=======
 		return 0, fmt.Errorf("bad polynomial order %d", p.n)
->>>>>>> eec47cf5
 	}
 }
 
@@ -98,12 +86,7 @@
 		// quartic
 		return 2 * (p.c + t*3*(p.d+t*2*p.e)), nil
 	default:
-<<<<<<< HEAD
-		log.Panicf("bad polynomial order %d", p.n)
-		return 0
-=======
 		return 0, fmt.Errorf("bad polynomial order %d", p.n)
->>>>>>> eec47cf5
 	}
 }
 
@@ -137,12 +120,7 @@
 		p.d = -4*x[0] + 12*x[1] - 12*x[2] + 4*x[3]
 		p.e = x[0] - 4*x[1] + 6*x[2] - 4*x[3] + x[4]
 	default:
-<<<<<<< HEAD
-		log.Panicf("bad polynomial order %d", p.n)
-		return
-=======
 		return fmt.Errorf("bad polynomial order %d", p.n)
->>>>>>> eec47cf5
 	}
 	// zero out any very small coefficients
 	sum := Abs(p.a) + Abs(p.b) + Abs(p.c) + Abs(p.d) + Abs(p.e)
@@ -324,20 +302,12 @@
 		return nil
 	}
 	if len(b.vlist) == 0 || len(b.vlist) == 1 {
-<<<<<<< HEAD
-		return errors.New("bad number of vertices")
-=======
 		return fmt.Errorf("bad number of vertices")
->>>>>>> eec47cf5
 	}
 	first := b.vlist[0]
 	last := b.vlist[len(b.vlist)-1]
 	if first.vtype != endpoint {
-<<<<<<< HEAD
-		return errors.New("first control vertex should be an endpoint")
-=======
 		return fmt.Errorf("first control vertex should be an endpoint")
->>>>>>> eec47cf5
 	}
 	if last.vtype == endpoint {
 		if !last.vertex.Equals(first.vertex, tolerance) {
@@ -349,11 +319,7 @@
 		// add the first vertex to close the curve
 		b.vlist = append(b.vlist, first)
 	} else {
-<<<<<<< HEAD
-		return errors.New("bad vertex type")
-=======
 		return fmt.Errorf("bad vertex type")
->>>>>>> eec47cf5
 	}
 	return nil
 }
@@ -363,15 +329,6 @@
 	// basic checks
 	n := len(b.vlist)
 	if n < 2 {
-<<<<<<< HEAD
-		return errors.New("bezier curve must have at least two points")
-	}
-	if b.vlist[0].vtype != endpoint {
-		return errors.New("bezier curve must start with an endpoint")
-	}
-	if !b.closed && b.vlist[n-1].vtype != endpoint {
-		return errors.New("non-closed bezier curve must end with an endpoint")
-=======
 		return fmt.Errorf("bezier curve must have at least two points")
 	}
 	if b.vlist[0].vtype != endpoint {
@@ -379,7 +336,6 @@
 	}
 	if !b.closed && b.vlist[n-1].vtype != endpoint {
 		return fmt.Errorf("non-closed bezier curve must end with an endpoint")
->>>>>>> eec47cf5
 	}
 	return nil
 }
@@ -434,11 +390,7 @@
 // HandleFwd sets the slope handle in the forward direction.
 func (v *BezierVertex) HandleFwd(theta, r float64) (*BezierVertex, error) {
 	if v.vtype == midpoint {
-<<<<<<< HEAD
-		log.Panicf("can't place a handle on a curve midpoint")
-=======
 		return nil, fmt.Errorf("can't place a handle on a curve midpoint")
->>>>>>> eec47cf5
 	}
 	v.handleFwd = V2{Abs(r), theta}
 	return v, nil
@@ -447,11 +399,7 @@
 // HandleRev sets the slope handle in the reverse direction.
 func (v *BezierVertex) HandleRev(theta, r float64) (*BezierVertex, error) {
 	if v.vtype == midpoint {
-<<<<<<< HEAD
-		log.Panicf("can't place a handle on a curve midpoint")
-=======
 		return nil, fmt.Errorf("can't place a handle on a curve midpoint")
->>>>>>> eec47cf5
 	}
 	v.handleRev = V2{Abs(r), theta}
 	return v, nil
@@ -466,15 +414,10 @@
 
 // Polygon returns a polygon approximating the bezier curve.
 func (b *Bezier) Polygon() (*Polygon, error) {
-<<<<<<< HEAD
 	err := b.fixups()
 	if err != nil {
 		return nil, err
 	}
-=======
-	b.fixups()
-
->>>>>>> eec47cf5
 	// generate the splines from the vertices
 	var splines []*BezierSpline
 	var vertices []V2
@@ -491,11 +434,7 @@
 				i++
 				state = midpoint
 			} else {
-<<<<<<< HEAD
-				return nil, errors.New("bad vertex type")
-=======
 				return nil, fmt.Errorf("bad vertex type")
->>>>>>> eec47cf5
 			}
 		} else if state == midpoint {
 			if v.vtype == endpoint {
@@ -514,17 +453,10 @@
 				vertices = append(vertices, v.vertex)
 				i++
 			} else {
-<<<<<<< HEAD
-				return nil, errors.New("bad vertex type")
-			}
-		} else {
-			return nil, errors.New("bad state")
-=======
 				return nil, fmt.Errorf("bad vertex type")
 			}
 		} else {
 			return nil, fmt.Errorf("bad state")
->>>>>>> eec47cf5
 		}
 	}
 	// render the splines to a polygon

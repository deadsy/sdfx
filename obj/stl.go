--- conflicted
+++ resolved
@@ -38,15 +38,11 @@
 	signedDistanceResult := 1.
 	closestTriangle := math.MaxFloat64
 	// Quickly skip checking most triangles by only checking the N closest neighbours (AABB based)
-<<<<<<< HEAD
-	neighbors := t.rtree.NearestNeighbors(t.numNeighbors, stlToPoint(p))
+	neighbors := t.rtree.NearestNeighbors(t.numNeighbors, v3ToPoint(p))
 
 	// To check if all the distances have the same sign.
 	dists := make([]float64, 0, t.numNeighbors)
 
-=======
-	neighbors := t.rtree.NearestNeighbors(t.numNeighbors, v3ToPoint(p))
->>>>>>> 61312909
 	for _, neighbor := range neighbors {
 		triangle := neighbor.(*sdf.Triangle3)
 		testPointToTriangle := p.Sub(triangle[0])
